"""
RVData/rvdata/instruments/harpsn/utils/create_PRIMARY.py

UNIGE-ESO - EPRV
Author: Loris JACQUES & Emile FONTANET
Created: Wed Feb 26 2025
Last Modified: Wed Feb 26 2025
Version: 1.0.0
Description:
Extracts and processes the necessary data to create the PRIMARY header. It uses
the header_map.csv file to match ESO keywords with those of the new format.
The process works in two phases: first, automatically retrieving keywords that
are already in the correct format, and then modifying the remaining ones on a
case-by-case basis. Stores all the keywords in an `RV2` PRIMARY object.

---------------------
Libraries
---------------------
"""

from astropy.io import fits
from astropy.time import Time
from astropy.constants import c
from astropy.coordinates import (
    SkyCoord,
    EarthLocation,
    AltAz,
    get_body,
    get_body_barycentric_posvel,
)
from astropy import units as u
from astroquery.simbad import Simbad
from astroquery.gaia import Gaia
from datetime import datetime

import os
import pandas as pd
import math
import numpy as np

import rvdata.instruments.harps.config.config as config
from rvdata.core.models.level2 import RV2


def create_PRIMARY(RV2: RV2, names: list[str], nb_trace: int, nb_slice: int) -> None:
    """
    Create the PRIMARY HDU for the L2 FITS file by copying relevant metadata
    from different files and applying necessary transformations.

    This function reads a mapping file (`header_map.csv`) that specifies how
    to translate, copy, or compute header keywords for the L2 file. It then
    constructs a `PrimaryHDU` with the appropriate metadata.

    Parameters:
        RV2 (RV2): An instance of the RV2 class containing metadata and headers
            required for processing.
        names (list[str]): A dictionary mapping different file types (e.g., raw file)
            to their corresponding file paths.
        nb_trace (int): Number of traces in the dataset.
        nb_slice (int): Number of slices in the dataset.

    Returns:
        None : The function modifies the RV2 object in place by adding or
            updating the extnames_raw extensions.

    Notes:
    - If a keyword has `skip = True` in `header_map.csv`, it is not copied
      automatically but requires a specific computation.
    - If a keyword value is missing in the source file, it is set to `Null`.
    - Special handling is applied for some keyword.
    """

    # We create an empty HDU to store the L2 Primary header
    l2_hdu = fits.PrimaryHDU(data=None)
    l2_hdu.header["EXTNAME"] = "PRIMARY"

    # Get the parent directory of the "utils" folder
    base_dir = os.path.dirname(os.path.dirname(os.path.realpath(__file__)))

    # Properly construct the file path
    header_map_path = os.path.join(base_dir, "config", "header_map.csv")

    # Load the CSV file
    header_map = pd.read_csv(header_map_path)

    # We iterate through the header_map file to translate each keyword.
    for index, values in header_map.iterrows():
        # If the keyword has its skip value set to True, it is not copied
        # automatically but requires a specific calculation or conversion.
        if bool(header_map["skip"].iloc[index]) is True:
            continue

        # Add the HIERARCH keyword to the header if the keyword is longer than
        # 8 characters
        if len(values.iloc[0]) > 8:
            values.iloc[0] = "HIERARCH " + values.iloc[0]
        values.iloc[0] = values.iloc[0].strip()

        try:
            # If there is a fixed value to set, we set it
            if pd.notna(header_map["value"].iloc[index]):
                l2_hdu.header[values.iloc[0]] = (
                    header_map["value"].iloc[index],
                    header_map["Description"].iloc[index],
                )

            # Otherwise, we copy the value from the good file
            elif pd.notna(header_map["ESO_keyword"].iloc[index]):
                if header_map["from"].iloc[index] == "S2D_BLAZE_A":
                    l2_hdu.header[values.iloc[0]] = (
                        RV2.headers["INSTRUMENT_HEADER"][
                            header_map["ESO_keyword"].iloc[index]
                        ],
                        header_map["Description"].iloc[index],
                    )
                elif header_map["from"].iloc[index] == "RAW":
                    with fits.open(names["raw_file"]) as hdu_raw:
                        l2_hdu.header[values.iloc[0]] = (
                            hdu_raw["PRIMARY"].header[
                                header_map["ESO_keyword"].iloc[index]
                            ],
                            header_map["Description"].iloc[index],
                        )
                elif header_map["from"].iloc[index] == "CONFIG":
                    l2_hdu.header[values.iloc[0]] = (
                        getattr(config, header_map["ESO_keyword"].iloc[index], None),
                        header_map["Description"].iloc[index],
                    )

            # If the value is not present in the raw file, we set it to the
            # default value define in the header map
            else:
                l2_hdu.header[values.iloc[0]] = (
                    header_map["default_value"].iloc[index],
                    header_map["Description"].iloc[index],
                )
        except Exception as e:
            # If an error occurs (mostly due to the absence of the keyword in the
            # specified file), the value is set to the default value define in the
            # header map.
            l2_hdu.header[values.iloc[0]] = (
                header_map["default_value"].iloc[index],
                header_map["Description"].iloc[index],
            )
            key = header_map["Keyword"].iloc[index]
            print(f"{e} Also named {key}.")

    # Here, we handle each skipped keyword by applying specific
    # translations/conversions.

    # FILENAME KEYWORD
    if os.name == "nt":
        l2_hdu.header["FILENAME"] = (
            "inst"
            + config.data_format
            + "_"
            + RV2.filename.split(".")[1].replace("-", "").replace("_", "")
            + ".fits",
            header_map[header_map["Keyword"] == "FILENAME"]["Description"].iloc[0],
        )
    else:
        l2_hdu.header["FILENAME"] = (
            "inst"
            + config.data_format
            + "_"
            + RV2.filename.split(".")[1].replace("-", "").replace(":", "")
            + ".fits",
            header_map[header_map["Keyword"] == "FILENAME"]["Description"].iloc[0],
        )

    # Getting SIMBAD/GAIA Catalog datas
    catalog_data = get_simbad_data(
        RV2.headers["INSTRUMENT_HEADER"][
            header_map[header_map["Keyword"] == "OBJECT"]["ESO_keyword"].iloc[0]
        ]
    )
    cid_default = header_map[header_map["Keyword"] == "CID"]["default_value"].iloc[0]

    if catalog_data["CID"] != cid_default:
        try:
            catalog_data["CCLR"] = get_gaia_data(catalog_data["CID"])
        except Exception:
            print("Gaia request failed.")
    else:
        print("Gaia request can't be done because SIMBAD request failed")

    # Conversion coord format CRA and CDEC
    cra_raw = RV2.headers["INSTRUMENT_HEADER"][
        header_map[header_map["Keyword"] == "CRA"]["ESO_keyword"].iloc[0]
    ]
    cdec_raw = RV2.headers["INSTRUMENT_HEADER"][
        header_map[header_map["Keyword"] == "CDEC"]["ESO_keyword"].iloc[0]
    ]
    catalog_data["CRA"] = convert_to_sexagesimal(cra_raw)
    catalog_data["CDEC"] = convert_to_sexagesimal(cdec_raw)

    add_keyword_cat = ["CEQNX", "CEPCH", "CPMR", "CPMD", "CRV"]
    for keyword in add_keyword_cat:
        catalog_data[keyword] = RV2.headers["INSTRUMENT_HEADER"][
            header_map[header_map["Keyword"] == keyword]["ESO_keyword"].iloc[0]
        ]

    rv = catalog_data["CRV"]
    rv_z = round(rv / (c / 1e3).value, 8)
    catalog_data["CZ"] = rv_z

    # Keywords that depend on the TRACE number.
    keyword_list = [
        "CSRC",
        "CID",
        "CRA",
        "CDEC",
        "CEQNX",
        "CEPCH",
        "CPLX",
        "CPMR",
        "CPMD",
        "CRV",
        "CZ",
        "CCLR",
    ]

    with fits.open(names["raw_file"]) as hdu_raw:
        dpr_type = hdu_raw["PRIMARY"].header["HIERARCH ESO DPR TYPE"].split(",")
        for i in range(1, nb_trace + 1):
            if dpr_type[math.ceil(i / nb_slice) - 1] == "STAR":
                l2_hdu.header["TRACE" + str(i)] = (
                    "SCI",
                    header_map[header_map["Keyword"] == "TRACE"]["Description"].iloc[0],
                )
            elif dpr_type[math.ceil(i / nb_slice) - 1] == "WAVE":
                l2_hdu.header["TRACE" + str(i)] = (
                    "CAL",
                    header_map[header_map["Keyword"] == "TRACE"]["Description"].iloc[0],
                )
            elif dpr_type[math.ceil(i / nb_slice) - 1] == "DARK":
                l2_hdu.header["TRACE" + str(i)] = (
                    "DARK",
                    header_map[header_map["Keyword"] == "TRACE"]["Description"].iloc[0],
                )
            elif dpr_type[math.ceil(i / nb_slice) - 1] == "SKY":
                l2_hdu.header["TRACE" + str(i)] = (
                    dpr_type[math.ceil(i / nb_slice) - 1],
                    header_map[header_map["Keyword"] == "TRACE"]["Description"].iloc[0],
                )
            else:
                l2_hdu.header["TRACE" + str(i)] = (
                    header_map[header_map["Keyword"] == "TRACE"]["default_value"].iloc[
                        0
                    ],
                    header_map[header_map["Keyword"] == "TRACE"]["Description"].iloc[0],
                )

            # CALIBRATION SOURCE KEYWORD
            if l2_hdu.header["TRACE" + str(i)] == "CAL":
                clsrc_value = RV2.headers["INSTRUMENT_HEADER"][
                    header_map[header_map["Keyword"] == "CLSRC"]["ESO_keyword"].iloc[0]
                ]
                if clsrc_value == "HEADER":
                    l2_hdu.header["CLSRC" + str(i)] = (
                        RV2.headers["INSTRUMENT_HEADER"][
                            "HIERARCH ESO PRO REC1 RAW2 CATG"
                        ].split("_")[math.ceil(i / nb_slice) - 1],
                        header_map[header_map["Keyword"] == "CLSRC"][
                            "Description"
                        ].iloc[0],
                    )
                else:
                    l2_hdu.header["CLSRC" + str(i)] = (
                        RV2.headers["INSTRUMENT_HEADER"][
                            header_map[header_map["Keyword"] == "CLSRC"][
                                "ESO_keyword"
                            ].iloc[0]
                        ].split("_")[math.ceil(i / nb_slice) - 1],
                        header_map[header_map["Keyword"] == "CLSRC"][
                            "Description"
                        ].iloc[0],
                    )
            else:
                l2_hdu.header["CLSRC" + str(i)] = (
                    header_map[header_map["Keyword"] == "CLSRC"]["default_value"].iloc[
                        0
                    ],
                    header_map[header_map["Keyword"] == "CLSRC"]["Description"].iloc[0],
                )

            # CATALOG KEYWORDS
            if l2_hdu.header["TRACE" + str(i)] == "SCI":
                for keyword in keyword_list:
                    l2_hdu.header[keyword + str(i)] = (
                        catalog_data[keyword],
                        header_map[header_map["Keyword"] == keyword][
                            "Description"
                        ].iloc[0],
                    )
            else:
                for keyword in keyword_list:
                    l2_hdu.header[keyword + str(i)] = (
                        header_map[header_map["Keyword"] == keyword][
                            "default_value"
                        ].iloc[0],
                        header_map[header_map["Keyword"] == keyword][
                            "Description"
                        ].iloc[0],
                    )

    # BINNING KEYWORD
    binx = str(RV2.headers["INSTRUMENT_HEADER"]["HIERARCH ESO DET WIN1 BINX"])
    biny = str(RV2.headers["INSTRUMENT_HEADER"]["HIERARCH ESO DET WIN1 BINY"])
    l2_hdu.header["BINNING"] = (
        f"{binx}x{biny}",
        header_map[header_map["Keyword"] == "BINNING"]["Description"].iloc[0],
    )

    # NUMTRACE KEYWORD
    l2_hdu.header["NUMTRACE"] = (
        nb_trace,
        header_map[header_map["Keyword"] == "NUMTRACE"]["Description"].iloc[0],
    )

    # DATE KEYWORD
    current_time = Time.now()
    l2_hdu.header["DATE"] = (
        current_time.iso,
        header_map[header_map["Keyword"] == "DATE"]["Description"].iloc[0],
    )

    # JD_UTC KEYWORD
    l2_hdu.header["JD_UTC"] = (
        RV2.headers["INSTRUMENT_HEADER"]["MJD-OBS"] + 2400000.5,
        header_map[header_map["Keyword"] == "JD_UTC"]["Description"].iloc[0],
    )

    # TLST KEYWORD
    l2_hdu.header["TLST"] = (
        convert_lst(RV2.headers["INSTRUMENT_HEADER"]["LST"]),
        header_map[header_map["Keyword"] == "TLST"]["Description"].iloc[0],
    )

    # TRA KEYWORD
    l2_hdu.header["TRA"] = (
        deg_to_sexagesimal(RV2.headers["INSTRUMENT_HEADER"]["RA"], True),
        header_map[header_map["Keyword"] == "TRA"]["Description"].iloc[0],
    )

    # TDEC KEYWORD
    l2_hdu.header["TDEC"] = (
        deg_to_sexagesimal(RV2.headers["INSTRUMENT_HEADER"]["DEC"], False),
        header_map[header_map["Keyword"] == "TDEC"]["Description"].iloc[0],
    )

    # TZA KEYWORD
    l2_hdu.header["TZA"] = (
        np.round(90 - l2_hdu.header["TEL"], 3),
        header_map[header_map["Keyword"] == "TZA"]["Description"].iloc[0],
    )

    # THA KEYWORD
    l2_hdu.header["THA"] = (
        compute_hour_angle(l2_hdu.header["TLST"], l2_hdu.header["TRA"]),
        header_map[header_map["Keyword"] == "THA"]["Description"].iloc[0],
    )

    # MOONANG/MOONEL/MOONILLU/MOONRV/SUNEL KEYWORDS
    moon_sun_params = get_moon_sun_info(
        RV2.headers["INSTRUMENT_HEADER"]["RA"],
        RV2.headers["INSTRUMENT_HEADER"]["DEC"],
        l2_hdu.header["OBSLAT"],
        l2_hdu.header["OBSLON"],
        l2_hdu.header["OBSALT"],
        l2_hdu.header["DATE-OBS"],
        l2_hdu.header["JD_UTC"],
    )

    # List of corresponding keywords
    moon_sun_keywords = ["SUNEL", "MOONANG", "MOONEL", "MOONILLU", "MOONRV"]

    # Assign values to headers dynamically
    for key, value in zip(moon_sun_keywords, moon_sun_params):
        l2_hdu.header[key] = (
            value,
            header_map[header_map["Keyword"] == key]["Description"].iloc[0],
        )

    # INSTERA KEYWORD
    l2_hdu.header["INSTERA"] = (
        get_instrument_version(l2_hdu.header["DATE-OBS"]),
        header_map[header_map["Keyword"] == "INSTERA"]["Description"].iloc[0],
    )

    # EXSNR-N KEYWORD
    for i in range(1, int(l2_hdu.header["NUMORDER"]) + 1):
        l2_hdu.header[f"EXSNR{str(i)}"] = (
            RV2.headers["INSTRUMENT_HEADER"][f"HIERARCH ESO QC ORDER{str(i)} SNR"],
            header_map[header_map["Keyword"] == "EXSNR"]["Description"].iloc[0],
        )

    # EXSNRW-N KEYWORD
    for i in range(int(l2_hdu.header["NUMORDER"])):
        l2_hdu.header[f"EXSNRW{str(i+1)}"] = (
            round(
                RV2.data["TRACE1_WAVE"][i, 0]
                + (RV2.data["TRACE1_WAVE"][i, -1] - RV2.data["TRACE1_WAVE"][i, 0]) / 2
            ),
            header_map[header_map["Keyword"] == "EXSNRW"]["Description"].iloc[0],
        )

    # DRPFLAG KEYWORD
    drp_flag = RV2.headers["INSTRUMENT_HEADER"][
        header_map[header_map["Keyword"] == "DRPFLAG"]["ESO_keyword"].iloc[0]
    ]
    if drp_flag == 1:
        drpflag = "Pass"
    else:
        drpflag = "Fail"

    l2_hdu.header["DRPFLAG"] = (
        drpflag,
        header_map[header_map["Keyword"] == "DRPFLAG"]["Description"].iloc[0],
    )

    # COLOFLAG KEYWORD
    try:
        color_flag = RV2.headers["INSTRUMENT_HEADER"][
            header_map[header_map["Keyword"] == "COLOFLAG"]["ESO_keyword"].iloc[0]
        ]
        if color_flag == 1:
            coloflag = "Pass"
        else:
            coloflag = "Fail"
    except Exception:
        coloflag = "Fail"

    l2_hdu.header["COLOFLAG"] = (
        coloflag,
        header_map[header_map["Keyword"] == "COLOFLAG"]["Description"].iloc[0],
    )

    # SUMMFLAG KEYWORD
    flags = ["COLOFLAG", "TELFLAG", "INSTFLAG", "DRPFLAG", "OBSFLAG"]

    # Retrieve all flag values
    flag_values = [l2_hdu.header.get(flag, "Pass") for flag in flags]

    # Priority of states: Fail > Warn > Pass
    if "Fail" in flag_values:
        if "Fail" == flag_values[0] and "Fail" not in flag_values[1:]:
            summflag = "Warn"
        else:
            summflag = "Fail"
    elif "Warn" in flag_values:
        summflag = "Warn"
    else:
        summflag = "Pass"

    l2_hdu.header["SUMMFLAG"] = (
        summflag,
        header_map[header_map["Keyword"] == "SUMMFLAG"]["Description"].iloc[0],
    )
<<<<<<< HEAD
    l2_hdu.header['GEOSYS'] = ('WGS84', 'Coordinate system for observatory location')
    if ('PRIMARY' not in RV2.extensions):
=======

    if "PRIMARY" not in RV2.extensions:
>>>>>>> 48e5d97c
        RV2.create_extension(
            ext_name="PRIMARY", ext_type="PrimaryHDU", header=l2_hdu.header
        )
    else:
        RV2.set_header(ext_name="PRIMARY", header=l2_hdu.header)
    return


def get_simbad_data(obj: str) -> dict:
    """
    Retrieves astrometric data for a given object from the Simbad database.

    Args:
        obj (str): The name of the astronomical object to search in Simbad.

    Returns:
        dict: A dictionary containing the following keys:
        - 'CSRC': The catalog source (Gaia DR3 or DR2).
        - 'CID': The Gaia identifier of the object.
        - 'CPLX': The parallax value (in milliarcseconds).
        - If no data is found, default values ('Null') are assigned.

    Raises:
        Exception: If the Simbad query fails or if the object is not found.
    """

    data = {}

    try:
        # Configure Simbad with custom settings
        custom_simbad = Simbad()
        custom_simbad.TIMEOUT = config.timeout  # Increase timeout if needed
        custom_simbad.add_votable_fields("ids", "plx")

        # Query Simbad for the object
        result = custom_simbad.query_object(obj)

        # Extract Gaia DR3 or DR2 identifiers
        for name in result["ids"][0].split("|"):
            if name.lower().startswith("gaia dr3"):
                gaia_dr3_source = name[:8]
                gaia_dr3_name = name[5:]
            elif name.lower().startswith("gaia dr2"):
                gaia_dr2_source = name[:8]
                gaia_dr2_name = name[5:]

        # Prioritize DR3 over DR2
        if gaia_dr3_name:
            data["CSRC"] = gaia_dr3_source
            data["CID"] = gaia_dr3_name
        elif gaia_dr2_name:
            data["CSRC"] = gaia_dr2_source
            data["CID"] = gaia_dr2_source

        # Retrieve parallax value
        if not np.ma.is_masked(result["plx_value"][0]):
            data["CPLX"] = result["plx_value"][0]
        else:
            data["CPLX"] = "Null"

        return data

    except Exception as e:
        print(f"Catalog not found for the name of {obj}, err:{e}")

        # Return default values if the object is not found
        cat_list = ["CSRC", "CID", "CPLX", "CCLR"]

        base_dir = os.path.dirname(os.path.dirname(os.path.realpath(__file__)))
        header_map_path = os.path.join(base_dir, "config", "header_map.csv")
        header_map = pd.read_csv(header_map_path)

        for key in cat_list:
            data[key] = header_map[header_map["Keyword"] == key]["default_value"].iloc[
                0
            ]
        return data


def get_gaia_data(gaia_name: str) -> float:
    """
    Retrieves Gaia photometric data and computes the color index (BP - RP).

    Args:
        gaia_name (str): The Gaia source identifier in the format
            "DR3 <source_id>".

    Returns:
        color_br (float): The computed color index (BP - RP) for the
            specified Gaia source.
    """

    # Extract the numerical part of the Gaia source ID
    name = gaia_name[4:]

    # Construct the ADQL query to fetch Gaia DR3 photometric data
    query = f"""
    SELECT phot_bp_mean_mag, phot_rp_mean_mag
    FROM gaiadr3.gaia_source
    WHERE source_id = '{name}'
    """

    # Execute the query using the Gaia TAP service
    job = Gaia.launch_job(query)
    result = job.get_results()

    # Compute and return the color index (BP - RP)
    color_br = result["phot_bp_mean_mag"][0] - result["phot_rp_mean_mag"][0]
    return color_br


def convert_to_sexagesimal(value: float) -> str:
    """
    Converts a numerical value in HHMMSS.SSS or DDMMSS.SSS format
    into a properly formatted sexagesimal string (HH:MM:SS.SSS or DD:MM:SS.SSS).

    Args:
        value (float): The numerical value to convert, where
            HHMMSS.SSS represents hours, minutes, and seconds
            or DDMMSS.SSS represents degrees, minutes, and seconds.

    Returns:
        str: The formatted sexagesimal string in HH:MM:SS.SSS or DD:MM:SS.SSS format.
    """

    # Preserve the negative sign if present
    sign = "-" if value < 0 else ""
    value = abs(value)

    hours_or_degrees = int(value // 10000)  # Extract HH or DD
    minutes = int((value % 10000) // 100)  # Extract MM
    seconds = value % 100  # Extract SS.SSS

    # Return formatted string with leading zeros and three decimal places for seconds
    return f"{sign}{hours_or_degrees:02}:{minutes:02}:{seconds:06.3f}"


def convert_lst(lst: float) -> str:
    """
    Converts the local sidereal time from seconds to hh:mm:ss.ms

    Args:
        lst (foat): the local sidereal time in seconds

    Returns:
        lst_sexa (str): the local sidereal time in the format hh:mm:ss.ms
    """

    if lst < 0:
        res = convert_lst(-lst)
        return "-" + res

    hours = int(lst // 3600)
    minutes = int((lst % 3600) // 60)
    seconds = int(lst % 60)
    ms = round(lst % 1 * 1000)

    lst_sexa = f"{hours:02}:{minutes:02}:{seconds:02}.{ms:03}"
    return lst_sexa


def deg_to_sexagesimal(value_deg: float, is_ra: bool = False) -> str:
    """
    Converts a value in degrees to sexagesimal format
    (HH:MM:SS.sss or ±DD:MM:SS.sss).

    Args:
        value_deg (float): The value in degrees.
        is_ra (bool): If True, the value is treated as right ascension (RA).
                      If False, the value is treated as declination (Dec).

    Returns:
        sexagesimal_str (str): The converted value in sexagesimal format.
    """

    # Handle the signs for Dec (and ignore for RA)
    sign = "-" if value_deg < 0 and not is_ra else ""
    value_deg = abs(value_deg)

    # Conversion for RA (hours) or Dec (degrees)
    if is_ra:
        value_h = value_deg / 15
        hours = int(value_h)
        minutes = int((value_h - hours) * 60)
        seconds = ((value_h - hours) * 60 - minutes) * 60
        return f"{hours:02}:{minutes:02}:{seconds:06.3f}"
    else:
        degrees = int(value_deg)
        minutes = int((value_deg - degrees) * 60)
        seconds = ((value_deg - degrees) * 60 - minutes) * 60
        return f"{sign}{degrees:02}:{minutes:02}:{seconds:06.3f}"


def compute_hour_angle(lst: str, ra: str) -> str:
    """
    Computes the hour angle from the local sidereal time and the right
    ascension of the object.

    Args:
        lst (str): local sideral time in the format hh:mm:ss.ms
        ra (str): right ascension of the object in the format hh:mm:ss.ms

    Returns:
        str: the hour angle in the format hh:mm:ss.ms
    """

    h_ra = int(ra[:2])
    m_ra = int(ra[3:5]) + h_ra * 60
    s_ra = float(ra[6:12]) + m_ra * 60

    h_lst = int(lst[:2])
    m_lst = int(lst[3:5]) + h_lst * 60
    s_lst = float(lst[6:12]) + m_lst * 60

    s_ha = s_lst - s_ra
    return convert_lst(s_ha)


def get_instrument_version(date_obs_str: str) -> str:
    """
    Determines the version of the instrument based on the observation date.

    Args:
        date_obs_str (str): The observation date in ISO 8601 format
            ("YYYY-MM-DDTHH:MM:SS.sss").

    Returns:
        int: The version of the instrument corresponding to the observation
            date.

    Raises:
        ValueError: If the observation date does not fall within any defined
            version range.
    """
    # Convert the observation date string into a datetime object
    date_obs = datetime.fromisoformat(date_obs_str)

    # Iterate through the version ranges defined in the configuration
    for version_info in config.INSTRUMENT_VERSIONS:
        # Convert the start date to a datetime object
        start_date = datetime.fromisoformat(version_info["start_date"])

        # Convert the end date to a datetime object, or use datetime.max for
        # open-ended ranges
        end_date = (
            datetime.fromisoformat(version_info["end_date"])
            if version_info["end_date"] is not None
            else datetime.max
        )

        # Check if the observation date falls within the current version's
        # date range
        if start_date <= date_obs <= end_date:
            return version_info["version"]

    # If no version matches, raise an exception
    raise ValueError(f"No instrument version corresponds to the date {date_obs_str}")


def get_moon_sun_info(
    target_ra: float,
    target_dec: float,
    obs_lat: float,
    obs_lon: float,
    obs_alt: float,
    obs_time: str,
    jd_utc: float,
) -> list:
    """
    Calculates information about the Moon's position and its relationship
    with a given target object based on input coordinates and observation
    parameters. Calculates the elevation of the Sun above the horizon for
    a given location and time.

    Args:
        target_ra (float): Right Ascension of the target object in degrees.
        target_dec (float): Declination of the target object in degrees.
        obs_lat (float): Latitude of the observation location in degrees.
        obs_lon (float): Longitude of the observation location in degrees.
        obs_alt (float): Altitude of the observation location in meters.
        obs_time (str): Observation time in ISO format
            (e.g., 'YYYY-MM-DD HH:MM:SS').
        jd_utc (float): Julian Date (UTC) for the observation.

    Returns:
        list: A list containing the following values:
            - sun_el (float): The elevation of the Sun at the observation site
                (in degrees).
            - moon_ang (float): The angular separation between the Moon and
                the target (in degrees).
            - moon_el (float): The elevation of the Moon at the observation
                site (in degrees).
            - moon_illu (float): The illumination of the Moon in percentage.
            - moon_rv (float): The radial velocity of reflected sunlight off
                moon (in km/s).
    """

    # Observer's location and observation time
    location = EarthLocation(lat=obs_lat, lon=obs_lon, height=obs_alt)
    time = Time(obs_time)

    # Get the Moon's position at the given time and location (GCRS)
    moon_coord = get_body("moon", time, location=location)

    # We need to convert moon_coord in ICRS to match target_coord ref
    moon_coord_icrs = moon_coord.transform_to("icrs")

    # Target's position
    target_coord = SkyCoord(
        ra=target_ra, dec=target_dec, frame="icrs", unit="deg", obstime=time
    )

    # Calculate the angular separation between the target and the Moon
    moon_ang = round(moon_coord_icrs.separation(target_coord).deg, 4)

    # Calculate the Moon's elevation above the horizon (GCRS here but could be
    # ICRS, no impact)
    moon_altaz = moon_coord.transform_to(AltAz(obstime=time, location=location))
    moon_el = round(moon_altaz.alt.deg, 4)

    # Get the Sun's position and transform it to the observer's AltAz frame
    sun = get_body("sun", time, location=location)

    sun_altaz = sun.transform_to(AltAz(obstime=time, location=location))
    sun_el = sun_altaz.alt.deg

    # Calculate the Moon's illumination
    elongation = moon_coord.separation(sun)
    moon_phase_angle = np.arctan2(
        sun.distance * np.sin(elongation),
        moon_coord.distance - sun.distance * np.cos(elongation),
    )
    moon_illu = round((1 + np.cos(moon_phase_angle).value) / 2 * 100, 4)

    # Calculate the RV of reflected sunlight off moon
    moon_rv = round(
        get_moon_velocity_in_target_direction(target_ra, target_dec, jd_utc), 4
    )

    return [sun_el, moon_ang, moon_el, moon_illu, moon_rv]


def get_moon_velocity_in_target_direction(
    alpha_deg: float, delta_deg: float, julian_day: float
) -> float:
    """
    Compute the velocity of the Moon projected in the direction of a given
    target in the sky.

    Parameters:
        alpha_deg (float): Right Ascension (RA) of the target in degrees.
        delta_deg (float): Declination (Dec) of the target in degrees.
        julian_day (float): Julian date for the calculation.

    Returns:
        projected_velocity_km_s (float): Radial velocity of the Moon in km/s
            in the target direction.
    """

    # Convert Julian Day to Astropy Time object
    t = Time(julian_day, format="jd")

    # Get the Moon's barycentric position & velocity (in AU and AU/day)
    # using JPL ephemeris
    moon_pos, moon_vel = get_body_barycentric_posvel("moon", t, ephemeris="jpl")

    # Extract velocity components (AU/day)
    x_vel, y_vel, z_vel = moon_vel.xyz.to_value(u.km / u.s)

    # Convert target coordinates (RA, Dec) to radians
    alpha_rad = np.deg2rad(alpha_deg)
    delta_rad = np.deg2rad(delta_deg)

    # Compute projected radial velocity
    projected_velocity_km_s = (
        x_vel * np.cos(alpha_rad) * np.cos(delta_rad)
        + y_vel * np.sin(alpha_rad) * np.cos(delta_rad)
        + z_vel * np.sin(delta_rad)
    )

    return projected_velocity_km_s<|MERGE_RESOLUTION|>--- conflicted
+++ resolved
@@ -457,13 +457,9 @@
         summflag,
         header_map[header_map["Keyword"] == "SUMMFLAG"]["Description"].iloc[0],
     )
-<<<<<<< HEAD
     l2_hdu.header['GEOSYS'] = ('WGS84', 'Coordinate system for observatory location')
     if ('PRIMARY' not in RV2.extensions):
-=======
-
-    if "PRIMARY" not in RV2.extensions:
->>>>>>> 48e5d97c
+
         RV2.create_extension(
             ext_name="PRIMARY", ext_type="PrimaryHDU", header=l2_hdu.header
         )
