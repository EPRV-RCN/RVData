--- conflicted
+++ resolved
@@ -75,19 +75,16 @@
     def _read(self, hdul: fits.HDUList) -> None:
         # Set up extension description table
         data = hdul[1].data.copy()
-<<<<<<< HEAD
         ext_table = {
             "extension_name": [],
             "description": [],
         }
         head0 = hdul[0].header
-=======
         primary_header = hdul[0].header
         #        fitspec_header = hdul[1].header
         expmeter_header = hdul[2].header
         expmeter_data = hdul[2].data.copy()
         itrace = 1
->>>>>>> a9f3d22f
 
         self.header_funcs = {
             "OBSTYPE": (lambda hdul: obstype_map[hdul[0].header["OBSTYPE"]]),
@@ -183,24 +180,14 @@
         ext_table["extension_name"].append(f"TRACE{itrace}_FLUX")
         ext_table["description"].append("Flux")
 
-<<<<<<< HEAD
         # 7: TRACE1_WAVE
         wave = data['wavelength']
-=======
-        # # Wavelength
-        wave = data["wavelength"]
->>>>>>> a9f3d22f
         self.set_data(f"TRACE{itrace}_WAVE", wave)
         ext_table["extension_name"].append(f"TRACE{itrace}_WAVE")
         ext_table["description"].append("Wavelength solution")
 
-<<<<<<< HEAD
         # 8: TRACE1_VAR  
         variance = data['uncertainty'] ** 2.
-=======
-        # # Variance
-        variance = data["uncertainty"] ** 2.0
->>>>>>> a9f3d22f
         self.set_data(f"TRACE{itrace}_VAR", variance)
         ext_table["extension_name"].append(f"TRACE{itrace}_VAR")
         ext_table["description"].append("Variance")
@@ -215,7 +202,6 @@
         berv_kms = ((1 - bary_arr / wave) * c.to("km/s")).value
         berv_z = 1 - bary_arr / wave
         self.set_data("BARYCORR_KMS", berv_kms)
-<<<<<<< HEAD
         ext_table["extension_name"].append("BARYCORR_KMS")
         ext_table["description"].append(
             "Barycentric correction velocity per order in km/s"
@@ -254,31 +240,6 @@
 
         # # 13: Telluric Model
         telluric = data['tellurics']
-=======
-        self.set_data("BARYCORR_Z", berv_z)
-
-        # # Photon Weighted Midpoint
-        # #   (FORMAT DOES NOT MATCH BARYCORR_KMS)
-
-        # self.set_data("BJD_TDB", expmeter_header["HIERARCH wtd_mdpt"])
-
-        # # Instrument Drift Map (REQUIRED)
-        # # EXPRES doesn't really calculate this...
-        # # I could make this a polynomial v. excalibur wavelength thing, but that's not really honest
-        # self.create_extension("DRIFT", "ImageHDU", data=np.zeros_like(wave)) # setting to zero assuming shifts expected
-
-        # # Exposure Meter
-        self.create_extension(
-            "EXPMETER", "ImageHDU", header=expmeter_header, data=expmeter_data
-        )
-
-        # # Telemetry (Optional)
-        # # Might not have this either tbh
-        # # self.create_extension("TELEMETRY",)
-
-        # # Telluric Model
-        telluric = data["tellurics"]
->>>>>>> a9f3d22f
         self.create_extension(f"TRACE{itrace}_TELLURIC", "ImageHDU", data=telluric)
         ext_table["extension_name"].append("TRACE1_TELLURIC")
         ext_table["description"].append(
@@ -306,46 +267,21 @@
 
                 else:
                     expres_val = head0[_]
-<<<<<<< HEAD
                 if header_map.loc[key, 'required'] == 'N' and not expres_val:
-=======
-                print(expres_val)
-                if header_map.loc[key, "required"] == "N" and not expres_val:
->>>>>>> a9f3d22f
                     continue
                 standard_head[key] = expres_val
         return standard_head
 
 
 def drpFlag(hdul):
-<<<<<<< HEAD
     extensions_to_check = ['spectrum', 'blaze',
                            'wavelength', 'bary_wavelength',
                            'excalibur', 'bary_excalibur', # We don't actually need this here 
                            'continuum', 'tellurics']
-=======
-
-    extensions_to_check = [
-        "spectrum",
-        "blaze",
-        "wavelength",
-        "bary_wavelength",
-        "excalibur",
-        "bary_excalibur",
-        "continuum",
-        "tellurics",
-    ]
->>>>>>> a9f3d22f
     extension_list = hdul[1].data.dtype.names
     percent_there = np.sum(
         [extn in extension_list for extn in extensions_to_check]
     ) / len(extensions_to_check)
     if percent_there == 1:
-<<<<<<< HEAD
         return 'Pass'
-    return 'Fail' if percent_there == 0 else 'Warn'
-=======
-        return "Pass"
-    else:
-        return "Fail" if percent_there == 0 else "Warn"
->>>>>>> a9f3d22f
+    return 'Fail' if percent_there == 0 else 'Warn'