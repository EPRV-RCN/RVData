# Standard library imports
import os

# Third party library imports
from astropy.io import fits
import numpy as np
import pandas as pd

# import base class
from rvdata.core.models.level2 import RV2


# NEID Level2 Reader
class NEIDRV2(RV2):
    """
    Read a NEID Level 2 file and convert it to the EPRV L2 standard format Python object.

    This class extends the `RV2` base class to handle the reading of NEID Level 2 files and
    converts them into a standardized EPRV level 2 data format. Each extension from the FITS file
    is read, and relevant data, including flux, wavelength, variance, and metadata, are stored as
    attributes of the resulting Python object.

    Methods
    -------
<<<<<<< HEAD
    _read(hdul: fits.HDUList) -> None
        Reads the input FITS HDU list, extracts specific extensions related to the science
        data for different chips and fibers, and stores them in a standardized format.

=======
    _read(hdul: fits.HDUList) -> None:
        Reads the input FITS HDU list and extracts relevant information from specific extensions
        related to the standardized format.
>>>>>>> a1ea48d7
        - The method processes data from different fibers depending on NEID OBS-MODE:
          SCI/SKY/CAL for HR mode and SCI/SKY for HE mode (different NUMTRACE)

    Attributes
    ----------
    extensions : dict
        A dictionary containing all the created extensions (e.g., `INSTRUMENT_HEADER`,
        `TRACE1_FLUX`, `EXPMETER`) where the keys are the extension names and the values are the
        data type (e.g., ImageHDU, BinTableHDU).

    headers : dict
        A dictionary containing metadata headers from the FITS file, with each extension's
        metadata stored under its respective key.

    data : dict
        A dictionary containing the data entries from the FITS file, with each extension's data
        stored under its respective key.

    Notes
    -----
    - The `_read` method processes and organizes science and calibration data from all SCI, SKY,
      and CAL fibers.

    Example
    -------
    >>> from astropy.io import fits
    >>> hdul = fits.open('neidL2_YYYYMMDDTHHMMSS.fits')
    >>> rv2_obj = NEIDRV2()
    >>> rv2_obj._read(hdul)
    """

    def _read(self, hdul: fits.HDUList) -> None:
        """
        Read and process NEID Level 1 FITS file, extracting all relevant extensions.

        Parameters
        ----------
        hdul : fits.HDUList
            The FITS HDU list to be processed.
        """

        # Set up extension description table
        ext_table = {
            "extension_name": [],
            "description": [],
        }

        # Instrument header
        self.set_header("INSTRUMENT_HEADER", hdul["PRIMARY"].header)
        ext_table["extension_name"].append("INSTRUMENT_HEADER")
        ext_table["description"].append("Primary header of native instrument file")

        # Set up for obs-mode dependent primary header entries
        mode_dep_phead = {}
        catalogue_map = {
            "CID": "QOBJECT",
            "CRA": "QRA",
            "CDEC": "QDEC",
            "CEQNX": "QEQNX",
            "CEPCH": "QEPOCH",
            "CPLX": "QPLX",
            "CPMR": "QPMRA",
            "CPMD": "QPMDEC",
            "CRV": "QRV",
            "CZ": "QZ",
        }

        # Order Table
        order_table_data = pd.DataFrame(
            {
                "echelle_order": 173 - np.arange(hdul["SCIWAVE"].data.shape[0]),
                "order_index": np.arange(hdul["SCIWAVE"].data.shape[0]),
                "wave_start": np.nanmin(hdul["SCIWAVE"].data, axis=1),
                "wave_end": np.nanmax(hdul["SCIWAVE"].data, axis=1),
            }
        )
        self.set_data("ORDER_TABLE", order_table_data)
        ext_table["extension_name"].append("ORDER_TABLE")
        ext_table["description"].append("Table of echelle order information")

        # Prepare fiber-related extensions

        # Check observation mode to set fiber list
        if hdul[0].header["OBS-MODE"] == "HR":
            fiber_list = ["SCI", "SKY", "CAL"]
            expmeter_index = 4
            mode_dep_phead["CLSRC3"] = hdul[0].header["CAL-OBJ"]
        elif hdul[0].header["OBS-MODE"] == "HE":
            fiber_list = ["SCI", "SKY"]
            expmeter_index = 3
        mode_dep_phead["NUMTRACE"] = len(fiber_list)

        for i_fiber, fiber in enumerate(fiber_list):
            mode_dep_phead[f"TRACE{i_fiber+1}"] = hdul[0].header[f"{fiber}-OBJ"]

            if hdul[0].header["OBSTYPE"] == "Cal":
                mode_dep_phead[f"CLSRC{i_fiber+1}"] = hdul[0].header[f"{fiber}-OBJ"]

            if hdul[0].header[f"{fiber}-OBJ"] == hdul[0].header["QOBJECT"]:
                for pkey, ikey in catalogue_map.items():
                    mode_dep_phead[f"{pkey}{i_fiber+1}"] = hdul[0].header[ikey]
                mode_dep_phead[f"CSRC{i_fiber+1}"] = "GAIADR2"

            # Set the input extension names for this fiber
            flux_ext = f"{fiber}FLUX"
            wave_ext = f"{fiber}WAVE"
            var_ext = f"{fiber}VAR"
            blaze_ext = f"{fiber}BLAZE"

            # Set the output extension name prefix for this fiber (1-indexed)
            out_prefix = f"TRACE{i_fiber+1}_"

            # Flux
            flux_array = hdul[flux_ext].data
            flux_meta = hdul[flux_ext].header

            # Wavelength
            wave_array = hdul[wave_ext].data
            wave_meta = hdul[wave_ext].header

            # Variance
            var_array = hdul[var_ext].data
            var_meta = hdul[var_ext].header

            # Blaze -- this will require NEID L2 rather than NEID L1 files
            blaze_array = hdul[blaze_ext].data
            blaze_meta = hdul[blaze_ext].header

            # Output extensions into base model
            if i_fiber == 0:
                self.set_header(out_prefix + "FLUX", flux_meta)
                self.set_data(out_prefix + "FLUX", flux_array)

                self.set_header(out_prefix + "WAVE", wave_meta)
                self.set_data(out_prefix + "WAVE", wave_array)

                self.set_header(out_prefix + "VAR", var_meta)
                self.set_data(out_prefix + "VAR", var_array)

                self.set_header(out_prefix + "BLAZE", blaze_meta)
                self.set_data(out_prefix + "BLAZE", blaze_array)
            else:
                self.create_extension(
                    out_prefix + "FLUX", "ImageHDU", data=flux_array, header=flux_meta
                )

                self.create_extension(
                    out_prefix + "WAVE", "ImageHDU", data=wave_array, header=wave_meta
                )

                self.create_extension(
                    out_prefix + "VAR", "ImageHDU", data=var_array, header=var_meta
                )

                self.create_extension(
                    out_prefix + "BLAZE",
                    "ImageHDU",
                    data=blaze_array,
                    header=blaze_meta,
                )

            # Extension description table entries
            ext_table["extension_name"].append(out_prefix + "FLUX")
            ext_table["description"].append(
                f"Flux in NEID {hdul[0].header["OBS-MODE"]} {fiber} fiber"
            )

            ext_table["extension_name"].append(out_prefix + "WAVE")
            ext_table["description"].append(
                f"Wavelength solution for NEID {hdul[0].header["OBS-MODE"]} {fiber} fiber"
            )

            ext_table["extension_name"].append(out_prefix + "VAR")
            ext_table["description"].append(
                f"Flux variance in NEID {hdul[0].header["OBS-MODE"]} {fiber} fiber"
            )

            ext_table["extension_name"].append(out_prefix + "BLAZE")
            ext_table["description"].append(
                f"Blaze for NEID {hdul[0].header["OBS-MODE"]} {fiber} fiber"
            )

        # Barycentric correction and timing related extensions

        # Extract barycentric velocities, redshifts, and JDs from NEID primary header
        bary_kms = np.array(
            [hdul[0].header[f"SSBRV{173-order:03d}"] for order in range(122)]
        )
        bary_z = np.array(
            [hdul[0].header[f"SSBZ{173-order:03d}"] for order in range(122)]
        )
        bjd = np.array(
            [hdul[0].header[f"SSBJD{173-order:03d}"] for order in range(122)]
        )

        # Output (these currently do not have headers to inherit from the NEID data format)
        self.set_data("BARYCORR_KMS", bary_kms)
        ext_table["extension_name"].append("BARYCORR_KMS")
        ext_table["description"].append(
            "Barycentric correction velocity per order in km/s"
        )

        self.set_data("BARYCORR_Z", bary_z)
        ext_table["extension_name"].append("BARYCORR_Z")
        ext_table["description"].append(
            "Barycentric correction velocity per order in redshift (z)"
        )

        self.set_data("BJD_TDB", bjd)
        ext_table["extension_name"].append("BJD_TDB")
        ext_table["description"].append(
            "Photon weighted midpoint per order, barycentric dynamical time (JD)"
        )

        # Drift

        # Just set the value of driftrv0 from the header in km/s
        drift_data = np.array([hdul[0].header["driftrv0"] / 1e3])
        drift_meta = fits.Header(
            {"COMMENT": "NEID drift relative to start of observing session"}
        )
        self.create_extension("DRIFT", "ImageHDU", header=drift_meta, data=drift_data)
        ext_table["extension_name"].append("DRIFT")
        ext_table["description"].append("Instrument drift velocity in km/s")

        # Expmeter (316 time stamps, 122 wavelengths)
        expmeter_data = hdul["EXPMETER"].data[expmeter_index].astype(np.float64)

        # The array of exposure meter time stamps and wavelengths
        expmeter_times = hdul["EXPMETER"].data[0, 0].astype(np.float64)
        expmeter_wavelengths = hdul["EXPMETER"].data[1, :, 0].astype(np.float64)

        # Turn the exposure meter information into a dictionary, read in as a DataFrame
        expmeter_extension_data = {"time": expmeter_times}
        for i_wave, col_wavelength in enumerate(expmeter_wavelengths):
            expmeter_extension_data[str(col_wavelength)] = expmeter_data[i_wave]
        expmeter_extension_data = pd.DataFrame(expmeter_extension_data)

        self.create_extension("EXPMETER", "BinTableHDU", data=expmeter_extension_data)
        ext_table["extension_name"].append("EXPMETER")
        ext_table["description"].append("Chromatic exposure meter for science fiber")

        # Telemetry - Nothing for now

        # Telluric model (from NEID L2 extension - combine line and continuum models)
        self.create_extension(
            "TRACE1_TELLURIC",
            "ImageHDU",
            header=hdul["TELLURIC"].header,
            data=hdul["TELLURIC"].data[:, :, 0] * hdul["TELLURIC"].data[:, :, 1],
        )
        ext_table["extension_name"].append("TRACE1_TELLURIC")
        ext_table["description"].append(
            "Telluric line and continuum absorption model for science fiber"
        )

        # Sky model - Nothing for now

        # Ancillary spectra - Nothing for now

        # Images - Nothing for now

        # Standardized primary header

        hmap_path = os.path.join(os.path.dirname(__file__), "config/header_map.csv")
        headmap = pd.read_csv(hmap_path, header=0)

        phead = fits.PrimaryHDU().header
        ihead = self.headers["INSTRUMENT_HEADER"]
        for i, row in headmap.iterrows():
            skey = row["STANDARD"]
            instkey = row["INSTRUMENT"]
            if row["MODE_DEP"] != "Y":
                if pd.notnull(instkey):
                    instval = ihead[instkey]
                else:
                    instval = row["DEFAULT"]
                if pd.notnull(instval):
                    phead[skey] = instval
                else:
                    phead[skey] = None
            else:
                if skey in mode_dep_phead.keys():
                    phead[skey] = mode_dep_phead[skey]
                else:
                    continue

        self.set_header("PRIMARY", phead)

        # Set extension description table
        self.set_data("EXT_DESCRIPT", pd.DataFrame(ext_table))<|MERGE_RESOLUTION|>--- conflicted
+++ resolved
@@ -22,16 +22,9 @@
 
     Methods
     -------
-<<<<<<< HEAD
     _read(hdul: fits.HDUList) -> None
         Reads the input FITS HDU list, extracts specific extensions related to the science
         data for different chips and fibers, and stores them in a standardized format.
-
-=======
-    _read(hdul: fits.HDUList) -> None:
-        Reads the input FITS HDU list and extracts relevant information from specific extensions
-        related to the standardized format.
->>>>>>> a1ea48d7
         - The method processes data from different fibers depending on NEID OBS-MODE:
           SCI/SKY/CAL for HR mode and SCI/SKY for HE mode (different NUMTRACE)
 
