--- conflicted
+++ resolved
@@ -12,14 +12,10 @@
 
 # Header keywords required by all levels of data are defined in a series
 # of CSV files in this directory.
-<<<<<<< HEAD
-config_path = importlib.resources.files(__package__) / "config"
-=======
 try:
     config_path = importlib.resources.files("rvdata.core.models.config")
 except Exception:
     config_path = None  # fallback for Sphinx/doc builds
->>>>>>> a9f3d22f
 
 if config_path is not None:
     LEVEL2_EXTENSIONS = pd.read_csv(config_path / "L2-extensions.csv")
