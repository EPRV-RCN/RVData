<<<<<<< HEAD
from astropy.io import fits
# import base class
=======
'''
RVData/instruments/espresso/level2.py

UNIGE-ESO - EPRV
Author: Loris JACQUES
Created: Mon Mar 03 2025
Last Modified: Mon Mar 03 2025
Version: 1.0.0
Description: 
'''

'''
---------------------
external libraries
---------------------
'''
from astropy.io import fits
import os


'''
---------------------
internal libraries
---------------------
'''
>>>>>>> a2306136
from core.models.level2 import RV2
import instruments.espresso.config.config as config
from instruments.espresso.utils import convert_S2D_BLAZE, convert_BLAZE, convert_DRIFT, get_files_names, create_PRIMARY, validate_fits_file, convert_RAW

# ESPRESSO Level2 Reader
class ESPRESSORV2(RV2):
    """
<<<<<<< HEAD
    Read an ESPRESSO raw file and convert it to the EPRV standard format Python object. In order to run fully, this
    translator also needs to open other data products from the ESPRESSO pipeline, that should be stored in the same
    directory. The ESPRESSO pipeline products are: 2D spectrum on fiber A and B and blaze function for each fiber.
    This translator assumes that the files are named according to the ESPRESSO pipeline convention, namely:
    raw_file.fits, r.raw_file_S2D_BLAZE_A.fits, r.raw_file_S2D_BLAZE_B.fits. The names of the BLAZE files are
    obtained from the primary header.


    Methods
    -------
    _read(hdul: fits.HDUList) -> None:
        This function calls the do_conversion method from the utils.py file, which handles the conversion
=======
    Read ESPRESSO Level 1 and Level 2 files and convert them into the EPRV standard format.

    This class extends the `RV2` base class to handle the reading of ESPRESSO (Echelle 
    SPectrograph for Rocky Exoplanets and Stable Spectroscopic Observations) Level 1 and 
    Level 2 files, combining information from both sources to produce a standardized EPRV output.
    It processes various FITS extensions and organizes flux, wavelength, variance, and metadata 
    into a structured Python object.

    Methods
    -------
    do_conversion(hdul: fits.HDUList) -> None:
        Reads the input FITS HDU list, extracts specific extensions related to the science
        data for different chips and fibers, and stores them in a standardized format.

        - The method validates the FITS file before conversion to ensure it meets the 
          required criteria.
        - Retrieves necessary file paths for additional files required in the processing.
        - Converts the spectral blaze functions (`S2D_BLAZE_A`, `S2D_BLAZE_B`, `BLAZE_A`, `BLAZE_B`)
          for the different fibers.
        - Processes and converts the drift file for instrumental calibration.
        - Creates the `PRIMARY` header and necessary metadata.
        - For now : Removes unused or redundant extensions such as `RECEIPT` and `DRP_CONFIG`.

>>>>>>> a2306136
    Attributes
    ----------
    extensions : dict
        A dictionary containing all the created extensions, where the keys are extension 
        names, and the values are the respective data arrays.

    header : dict
        A dictionary containing metadata headers from the FITS files, with each extension's 
        metadata stored under its respective key.

<<<<<<< HEAD
 
        
=======
    Notes
    -----
    - The `do_conversion` method processes and extracts science and calibration data.
    - The method ensures the FITS file meets the required criteria before conversion.
    - Blaze correction functions are processed and stored for each fiber.
    - The drift file is processed separately for calibration.
    - Unused extensions (like `RECEIPT` and `DRP_CONFIG`) are removed from the final output.
>>>>>>> a2306136

    Example
    -------
    >>> from core.models.level2 import RV2
<<<<<<< HEAD
    >>> rv2_obj = RV2.from_fits("ESPRE.2000-00-00T00:00:00.fits")
=======
    >>> rv2_obj = ESPRESSORV2.from_fits("espresso_level1_file.fits")
>>>>>>> a2306136
    >>> rv2_obj.to_fits("standard_level2.fits")
    """
    

    def do_conversion(self, hdul: fits.HDUList) -> None:
        """
        Converts FITS files based on certain conditions and configurations.

        This method performs several processing steps:
        1. Validates the FITS file structure before conversion.
        2. Retrieves paths for required additional files (e.g., blaze functions, drift corrections).
        3. Converts and stores spectral blaze functions for different fibers.
        4. Converts the drift correction data.
        5. Creates the `PRIMARY` header and integrates necessary metadata.
        6. Cleans up unused extensions like `RECEIPT` and `DRP_CONFIG`.

        Args:
            hdul (fits.HDUList): The FITS HDU list to be processed.
        
        Raises:
            ValueError: If the FITS file is invalid and does not meet the required criteria for conversion.
        """

        path = os.path.join(self.dirname, self.filename)

        # Validate the FITS file before conversion. If it does not meet the criteria, raise an error
        try :
            validate_fits_file(path)
            print("File is valid for conversion!")
        except ValueError as e:
            raise ValueError(e)

        # Retrieve the paths for the necessary files
        names = get_files_names(path)

        # Convert RAW, S2D_BLAZE_A, S2D_BLAZE_B, BLAZE_A, and BLAZE_B files
        trace_ind_start = 1

        with fits.open(path) as hdu_raw:
            dpr_type = hdu_raw['PRIMARY'].header['HIERARCH ESO DPR TYPE'].split(",")[1]
        fibers = config.fiber.get(dpr_type, {})

        convert_RAW(self, path)

        for fiber in fibers:
            convert_S2D_BLAZE(self, names["s2d_blaze_file_"+fiber], trace_ind_start, config.slice_nb)
            convert_BLAZE(self, names["blaze_file_"+fiber], trace_ind_start, config.slice_nb)

            if fiber == 'B':
                convert_DRIFT(self, names["drift_file_"+fiber], trace_ind_start, config.slice_nb)

            trace_ind_start+=config.slice_nb

        # Create the PRIMARY header
        nb_fiber = len(fibers)
        nb_trace = nb_fiber * config.slice_nb
        create_PRIMARY(self, names, nb_trace, config.slice_nb)

<<<<<<< HEAD
    def _read(self, hdul: fits.HDUList) -> None:
        utils.do_conversion(self)
        return
        
=======
        # Remove empty extensions
        self.del_extension('DRIFT')
        self.del_extension('RECEIPT')
        self.del_extension('DRP_CONFIG')
        # self.del_extension('Exp Meter bin table')
        print('end')
>>>>>>> a2306136
<|MERGE_RESOLUTION|>--- conflicted
+++ resolved
@@ -1,7 +1,3 @@
-<<<<<<< HEAD
-from astropy.io import fits
-# import base class
-=======
 '''
 RVData/instruments/espresso/level2.py
 
@@ -27,7 +23,6 @@
 internal libraries
 ---------------------
 '''
->>>>>>> a2306136
 from core.models.level2 import RV2
 import instruments.espresso.config.config as config
 from instruments.espresso.utils import convert_S2D_BLAZE, convert_BLAZE, convert_DRIFT, get_files_names, create_PRIMARY, validate_fits_file, convert_RAW
@@ -35,20 +30,6 @@
 # ESPRESSO Level2 Reader
 class ESPRESSORV2(RV2):
     """
-<<<<<<< HEAD
-    Read an ESPRESSO raw file and convert it to the EPRV standard format Python object. In order to run fully, this
-    translator also needs to open other data products from the ESPRESSO pipeline, that should be stored in the same
-    directory. The ESPRESSO pipeline products are: 2D spectrum on fiber A and B and blaze function for each fiber.
-    This translator assumes that the files are named according to the ESPRESSO pipeline convention, namely:
-    raw_file.fits, r.raw_file_S2D_BLAZE_A.fits, r.raw_file_S2D_BLAZE_B.fits. The names of the BLAZE files are
-    obtained from the primary header.
-
-
-    Methods
-    -------
-    _read(hdul: fits.HDUList) -> None:
-        This function calls the do_conversion method from the utils.py file, which handles the conversion
-=======
     Read ESPRESSO Level 1 and Level 2 files and convert them into the EPRV standard format.
 
     This class extends the `RV2` base class to handle the reading of ESPRESSO (Echelle 
@@ -72,7 +53,6 @@
         - Creates the `PRIMARY` header and necessary metadata.
         - For now : Removes unused or redundant extensions such as `RECEIPT` and `DRP_CONFIG`.
 
->>>>>>> a2306136
     Attributes
     ----------
     extensions : dict
@@ -83,10 +63,6 @@
         A dictionary containing metadata headers from the FITS files, with each extension's 
         metadata stored under its respective key.
 
-<<<<<<< HEAD
- 
-        
-=======
     Notes
     -----
     - The `do_conversion` method processes and extracts science and calibration data.
@@ -94,16 +70,11 @@
     - Blaze correction functions are processed and stored for each fiber.
     - The drift file is processed separately for calibration.
     - Unused extensions (like `RECEIPT` and `DRP_CONFIG`) are removed from the final output.
->>>>>>> a2306136
 
     Example
     -------
     >>> from core.models.level2 import RV2
-<<<<<<< HEAD
-    >>> rv2_obj = RV2.from_fits("ESPRE.2000-00-00T00:00:00.fits")
-=======
     >>> rv2_obj = ESPRESSORV2.from_fits("espresso_level1_file.fits")
->>>>>>> a2306136
     >>> rv2_obj.to_fits("standard_level2.fits")
     """
     
@@ -162,16 +133,9 @@
         nb_trace = nb_fiber * config.slice_nb
         create_PRIMARY(self, names, nb_trace, config.slice_nb)
 
-<<<<<<< HEAD
-    def _read(self, hdul: fits.HDUList) -> None:
-        utils.do_conversion(self)
-        return
-        
-=======
         # Remove empty extensions
         self.del_extension('DRIFT')
         self.del_extension('RECEIPT')
         self.del_extension('DRP_CONFIG')
         # self.del_extension('Exp Meter bin table')
-        print('end')
->>>>>>> a2306136
+        print('end')