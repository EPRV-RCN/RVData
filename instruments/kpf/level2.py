--- conflicted
+++ resolved
@@ -14,15 +14,9 @@
     """
     Read a KPF level 1 file and convert it to the EPRV standard format Python object.
 
-<<<<<<< HEAD
     This class extends the `RV2` base class to handle the reading of KPF (Keck Planet Finder) 
     Level 1 files and converts them into a standardized EPRV 
     format. Each extension from the FITS file is read, and relevant data, including flux, 
-=======
-    This class extends the `RV2` base class to handle the reading of KPF (Keck Planet Finder)
-    Level 2 files and converts them into a standardized EPRV
-    format. Each extension from the FITS file is read, and relevant data, including flux,
->>>>>>> 6669dfec
     wavelength, variance, and metadata, are stored as attributes of the resulting Python object.
 
     Methods
