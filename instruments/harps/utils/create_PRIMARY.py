'''
RVData/instruments/harpsn/utils/create_PRIMARY.py

UNIGE-ESO - EPRV
Author: Loris JACQUES & Emile FONTANET
Created: Wed Feb 26 2025
Last Modified: Wed Feb 26 2025
Version: 1.0.0
Description:
<<<<<<< HEAD
'''
=======
>>>>>>> 098f20a4

---------------------
Libraries
---------------------
'''
from astropy.io import fits
from astropy.time import Time
from astropy.constants import c
from astropy.coordinates import (
    SkyCoord,
    EarthLocation,
    AltAz,
    get_body,
    get_body_barycentric_posvel
)
from astropy import units as u
from astroquery.simbad import Simbad
from astroquery.gaia import Gaia
from datetime import datetime

import os
import pandas as pd
import math
import numpy as np

import instruments.harps.config.config as config
from core.models.level2 import RV2


def create_PRIMARY(RV2: RV2, names: list[str], nb_trace: int, nb_slice: int):
    """Creates the L2 header by copying the information from the raw file and
    adding the necessary information for the L2 file.
    """
    # We create an empty HDU to store the L2 Primary header
    l2_hdu = fits.PrimaryHDU(data=None)
    l2_hdu.header['EXTNAME'] = 'PRIMARY'

    # Get the parent directory of the "utils" folder
    base_dir = os.path.dirname(os.path.dirname(os.path.realpath(__file__)))

    # Properly construct the file path
    header_map_path = os.path.join(base_dir, "config", "header_map.csv")

    # Load the CSV file
    header_map = pd.read_csv(header_map_path)

    for index, values in header_map.iterrows():
        if (bool(header_map['skip'].iloc[index]) is True):
            continue
        # Add the HIERARCH keyword to the header if the keyword is longer than
        # 8 characters
        if (len(values.iloc[0]) > 8):
            values.iloc[0] = 'HIERARCH ' + values.iloc[0]
        values.iloc[0] = values.iloc[0].strip()

        try:
            # If there is a fixed value to set, we set it
            if (pd.notna(header_map['value'].iloc[index])):
                l2_hdu.header[values.iloc[0]] = (
                    header_map['value'].iloc[index],
                    header_map['Description'].iloc[index]
                )

            # Otherwise, we copy the value from the good file
            elif (pd.notna(header_map['ESO_keyword'].iloc[index])):
                if (header_map['from'].iloc[index] == 'S2D_BLAZE_A'):
                    l2_hdu.header[values.iloc[0]] = (
                        RV2.headers['INSTRUMENT_HEADER'][
                            header_map['ESO_keyword'].iloc[index]
                        ],
                        header_map['Description'].iloc[index]
                    )
                elif (header_map['from'].iloc[index] == 'RAW'):
                    with fits.open(names["raw_file"]) as hdu_raw:
                        l2_hdu.header[values.iloc[0]] = (
                            hdu_raw['PRIMARY'].header[
                                header_map['ESO_keyword'].iloc[index]
                            ],
                            header_map['Description'].iloc[index]
                        )
                elif (header_map['from'].iloc[index] == 'CONFIG'):
                    l2_hdu.header[values.iloc[0]] = (
                        getattr(
                            config, header_map['ESO_keyword'].iloc[index], None
                        ),
                        header_map['Description'].iloc[index]
                    )

            # If the value is not present in the raw file, we set it to Null
            else:
                l2_hdu.header[values.iloc[0]] = (
                    'Null',
                    header_map['Description'].iloc[index]
                )
        except Exception as e:
            l2_hdu.header[values.iloc[0]] = (
                'Null',
                header_map['Description'].iloc[index]
            )
            key = header_map['Keyword'].iloc[index]
            print(f'{e} Also named {key}.')

    # FILENAME KEYWORD
    if (os.name == 'nt'):
        l2_hdu.header['FILENAME'] = (
            'inst'
            + config.data_format
            + '_'
            + RV2.filename.split('.')[1].replace("-", "").replace("_", "")
            + '.fits',
            header_map[
                header_map['Keyword'] == 'FILENAME'
            ]['Description'].iloc[0]
        )
    else:
        l2_hdu.header['FILENAME'] = (
            'inst'
            + config.data_format
            + '_'
            + RV2.filename.split('.')[1].replace("-", "").replace(":", "")
            + '.fits',
            header_map[
                header_map['Keyword'] == 'FILENAME'
            ]['Description'].iloc[0]
        )

    # Getting SIMBAD/GAIA Catalog datas
    catalog_data = get_simbad_data(
        RV2.headers['INSTRUMENT_HEADER'][header_map[
            header_map['Keyword'] == 'OBJECT'
        ]['ESO_keyword'].iloc[0]]
    )
    if (catalog_data['CID'] != 'Null'):
        try:
            catalog_data['CCLR'] = get_gaia_data(catalog_data['CID'])
        except Exception:
            print('Gaia request failed.')

    add_keyword_cat = ['CRA', 'CDEC', 'CEQNX', 'CEPCH', 'CPMR', 'CPMD', 'CRV']
    for keyword in add_keyword_cat:
        catalog_data[keyword] = (
            RV2.headers['INSTRUMENT_HEADER']
            [header_map[
                header_map['Keyword'] == keyword
            ]['ESO_keyword'].iloc[0]]
        )

    rv = catalog_data['CRV']
    rv_z = round(rv/(c/1e3).value, 8)
    catalog_data['CZ'] = rv_z

    # Keywords qui dependent du numéro de la TRACE
    keyword_list = [
        'CSRC', 'CID', 'CRA', 'CDEC', 'CEQNX', 'CEPCH',
        'CPLX', 'CPMR', 'CPMD', 'CRV', 'CZ', 'CCLR'
    ]

    with fits.open(names["raw_file"]) as hdu_raw:
        dpr_type = (
            hdu_raw['PRIMARY']
            .header['HIERARCH ESO DPR TYPE'].split(",")
        )
        for i in range(1, nb_trace+1):
            if (dpr_type[math.ceil(i/nb_slice)-1] == 'STAR'):
                l2_hdu.header['TRACE'+str(i)] = (
                    'SCI',
                    header_map[
                        header_map['Keyword'] == 'TRACE'
                    ]['Description'].iloc[0]
                )
            elif (dpr_type[math.ceil(i/nb_slice)-1] == 'WAVE'):
                l2_hdu.header['TRACE'+str(i)] = (
                    'CAL',
                    header_map[
                        header_map['Keyword'] == 'TRACE'
                    ]['Description'].iloc[0]
                )
            elif (dpr_type[math.ceil(i/nb_slice)-1] == 'DARK'):
                l2_hdu.header['TRACE'+str(i)] = (
                    'DARK',
                    header_map[
                        header_map['Keyword'] == 'TRACE'
                    ]['Description'].iloc[0]
                )
            elif (dpr_type[math.ceil(i/nb_slice)-1] == 'SKY'):
                l2_hdu.header['TRACE'+str(i)] = (
                    dpr_type[math.ceil(i/nb_slice)-1],
                    header_map[
                        header_map['Keyword'] == 'TRACE'
                    ]['Description'].iloc[0]
                )
            else:
                l2_hdu.header['TRACE'+str(i)] = (
                    'UNKNOWN',
                    header_map[
                        header_map['Keyword'] == 'TRACE'
                    ]['Description'].iloc[0]
                )

            # CALIBRATION SOURCE KEYWORD
            if (l2_hdu.header['TRACE'+str(i)] == 'CAL'):
                clsrc_value = RV2.headers['INSTRUMENT_HEADER'][
                    header_map[
                        header_map['Keyword'] == 'CLSRC'
                    ]['ESO_keyword'].iloc[0]
                ]
                if clsrc_value == 'HEADER':
                    l2_hdu.header['CLSRC'+str(i)] = (
                        RV2.headers['INSTRUMENT_HEADER'][
                            'HIERARCH ESO PRO REC1 RAW2 CATG'
                        ].split('_')[math.ceil(i/nb_slice)-1],
                        header_map[
                            header_map['Keyword'] == 'CLSRC'
                        ]['Description'].iloc[0]
                    )
                else:
                    l2_hdu.header['CLSRC'+str(i)] = (
                        RV2.headers['INSTRUMENT_HEADER'][
                            header_map[
                                header_map['Keyword'] == 'CLSRC'
                            ]['ESO_keyword'].iloc[0]
                        ].split('_')[math.ceil(i/nb_slice)-1],
                        header_map[
                            header_map['Keyword'] == 'CLSRC'
                        ]['Description'].iloc[0]
                    )
            else:
                l2_hdu.header['CLSRC'+str(i)] = (
                    'Null',
                    header_map[
                        header_map['Keyword'] == 'CLSRC'
                    ]['Description'].iloc[0]
                )

            # CATALOG KEYWORDS
            if (l2_hdu.header['TRACE'+str(i)] == 'SCI'):
                for keyword in keyword_list:
                    l2_hdu.header[keyword+str(i)] = (
                        catalog_data[keyword],
                        header_map[
                            header_map['Keyword'] == keyword
                        ]['Description'].iloc[0]
                    )
            else:
                for keyword in keyword_list:
                    l2_hdu.header[keyword+str(i)] = (
                        'Null',
                        header_map[
                            header_map['Keyword'] == keyword
                        ]['Description'].iloc[0]
                    )

    # BINNING KEYWORD
    binx = str(RV2.headers['INSTRUMENT_HEADER']['HIERARCH ESO DET WIN1 BINX'])
    biny = str(RV2.headers['INSTRUMENT_HEADER']['HIERARCH ESO DET WIN1 BINY'])
    l2_hdu.header['BINNING'] = (
        f"{binx}x{biny}",
        header_map[header_map['Keyword'] == 'BINNING']['Description'].iloc[0]
    )

    # NUMTRACE KEYWORD
    l2_hdu.header['NUMTRACE'] = (
        nb_trace,
        header_map[header_map['Keyword'] == 'NUMTRACE']['Description'].iloc[0]
    )

    # DATE KEYWORD
    current_time = Time.now()
    l2_hdu.header['DATE'] = (
        current_time.iso,
        header_map[header_map['Keyword'] == 'DATE']['Description'].iloc[0]
    )

    # JD_UTC KEYWORD
    l2_hdu.header['JD_UTC'] = (
        RV2.headers['INSTRUMENT_HEADER']['MJD-OBS'] + 2400000.5,
        header_map[header_map['Keyword'] == 'JD_UTC']['Description'].iloc[0]
    )

    # TLST KEYWORD
    l2_hdu.header['TLST'] = (
        convert_lst(RV2.headers['INSTRUMENT_HEADER']['LST']),
        header_map[header_map['Keyword'] == 'TLST']['Description'].iloc[0]
    )

    # TRA KEYWORD
    l2_hdu.header['TRA'] = (
        deg_to_sexagesimal(RV2.headers['INSTRUMENT_HEADER']['RA'], True),
        header_map[header_map['Keyword'] == 'TRA']['Description'].iloc[0]
    )

    # TDEC KEYWORD
    l2_hdu.header['TDEC'] = (
        deg_to_sexagesimal(RV2.headers['INSTRUMENT_HEADER']['DEC'], False),
        header_map[header_map['Keyword'] == 'TDEC']['Description'].iloc[0]
    )

    # TZA KEYWORD
    l2_hdu.header['TZA'] = (
        np.round(90 - l2_hdu.header['TEL'], 3),
        header_map[header_map['Keyword'] == 'TZA']['Description'].iloc[0]
    )

    # THA KEYWORD
    l2_hdu.header['THA'] = (
        compute_hour_angle(l2_hdu.header['TLST'], l2_hdu.header['TRA']),
        header_map[header_map['Keyword'] == 'THA']['Description'].iloc[0]
    )

    # MOONANG/MOONEL/MOONILLU/MOONRV/SUNEL KEYWORDS
    moon_sun_params = get_moon_sun_info(
        RV2.headers['INSTRUMENT_HEADER']['RA'],
        RV2.headers['INSTRUMENT_HEADER']['DEC'],
        l2_hdu.header['OBSLAT'],
        l2_hdu.header['OBSLON'],
        l2_hdu.header['OBSALT'],
        l2_hdu.header['DATE-OBS'],
        l2_hdu.header['JD_UTC']
    )

    # List of corresponding keywords
    moon_sun_keywords = ['SUNEL', 'MOONANG', 'MOONEL', 'MOONILLU', 'MOONRV']

    # Assign values to headers dynamically
    for key, value in zip(moon_sun_keywords, moon_sun_params):
        l2_hdu.header[key] = (
            value,
            header_map[header_map['Keyword'] == key]['Description'].iloc[0]
        )

    # INSTERA KEYWORD
    l2_hdu.header['INSTERA'] = (
        get_instrument_version(l2_hdu.header['DATE-OBS']),
        header_map[header_map['Keyword'] == 'INSTERA']['Description'].iloc[0]
    )

    # EXSNR-N KEYWORD
    for i in range(1, int(l2_hdu.header['NUMORDER'])+1):
        l2_hdu.header[f'EXSNR{str(i)}'] = (
            RV2.headers['INSTRUMENT_HEADER'][
                f"HIERARCH ESO QC ORDER{str(i)} SNR"
            ],
            header_map[header_map['Keyword'] == 'EXSNR']['Description'].iloc[0]
        )

    # EXSNRW-N KEYWORD
    for i in range(int(l2_hdu.header['NUMORDER'])):
        for j in range(nb_slice):
            l2_hdu.header[f'EXSNRW{str(i*nb_slice+j)}'] = (
                round(
                    RV2.data["TRACE1_WAVE"][i, 0]
                    + (
                        RV2.data["TRACE1_WAVE"][i, -1]
                        - RV2.data["TRACE1_WAVE"][i, 0]
                    )/2
                ),
                header_map[
                    header_map['Keyword'] == 'EXSNRW'
                ]['Description'].iloc[0]
            )

    # DRPFLAG KEYWORD
    drp_flag = RV2.headers['INSTRUMENT_HEADER'][
        header_map[header_map['Keyword'] == 'DRPFLAG']['ESO_keyword'].iloc[0]
    ]
    if drp_flag == 1:
        l2_hdu.header['DRPFLAG'] = (
            'Pass',
            header_map[
                header_map['Keyword'] == 'DRPFLAG'
            ]['Description'].iloc[0]
        )
    else:
        l2_hdu.header['DRPFLAG'] = (
            'Fail',
            header_map[
                header_map['Keyword'] == 'DRPFLAG'
            ]['Description'].iloc[0]
        )

    # COLOFLAG KEYWORD
    try:
        color_flag = RV2.headers['INSTRUMENT_HEADER'][
            header_map[
                header_map['Keyword'] == 'COLOFLAG'
            ]['ESO_keyword'].iloc[0]
        ]
        if (color_flag == 1):
            l2_hdu.header['COLOFLAG'] = (
                'Pass',
                header_map[
                    header_map['Keyword'] == 'COLOFLAG'
                ]['Description'].iloc[0]
            )
        else:
            l2_hdu.header['COLOFLAG'] = (
                'Fail',
                header_map[
                    header_map['Keyword'] == 'COLOFLAG'
                ]['Description'].iloc[0]
            )
    except Exception:
        l2_hdu.header['COLOFLAG'] = (
            'Fail',
            header_map[
                header_map['Keyword'] == 'COLOFLAG'
                ]['Description'].iloc[0]
        )

    # SUMMFLAG KEYWORD
    flags = ["COLOFLAG", "TELFLAG", "INSTFLAG", "DRPFLAG", "OBSFLAG"]

    # Récupérer toutes les valeurs des flags
    flag_values = [l2_hdu.header.get(flag, "Pass") for flag in flags]

    # Priorité des états : Fail > Warn > Pass
    if "Fail" in flag_values:
        if "Fail" == flag_values[0] and "Fail" not in flag_values[1:]:
            l2_hdu.header['SUMMFLAG'] = (
                "Warn",
                header_map[
                    header_map['Keyword'] == 'SUMMFLAG'
                    ]['Description'].iloc[0]
            )
        else:
            l2_hdu.header['SUMMFLAG'] = (
                "Fail",
                header_map[
                    header_map['Keyword'] == 'SUMMFLAG'
                ]['Description'].iloc[0]
            )
    elif "Warn" in flag_values:
        l2_hdu.header['SUMMFLAG'] = (
            "Warn",
            header_map[
                header_map['Keyword'] == 'SUMMFLAG'
            ]['Description'].iloc[0]
        )
    else:
        l2_hdu.header['SUMMFLAG'] = (
            "Pass",
            header_map[
                header_map['Keyword'] == 'SUMMFLAG'
            ]['Description'].iloc[0]
        )

    if ('PRIMARY' not in RV2.extensions):
        RV2.create_extension(
            ext_name='PRIMARY', ext_type='PrimaryHDU', header=l2_hdu.header
        )
    else:
        RV2.set_header(ext_name='PRIMARY', header=l2_hdu.header)
    return


def get_simbad_data(obj: str) -> dict:
    """
    Retrieves astrometric data for a given object from the Simbad database.

    Args:
        obj (str): The name of the astronomical object to search in Simbad.

    Returns:
        dict: A dictionary containing the following keys:
        - 'CSRC': The catalog source (Gaia DR3 or DR2).
        - 'CID': The Gaia identifier of the object.
        - 'CPLX': The parallax value (in milliarcseconds).
        - If no data is found, default values ('Null') are assigned.

    Raises:
        Exception: If the Simbad query fails or if the object is not found.
    """

    data = {}

    try:
        # Configure Simbad with custom settings
        custom_simbad = Simbad()
        custom_simbad.TIMEOUT = config.timeout  # Increase timeout if needed
        custom_simbad.add_votable_fields('ids', 'plx')

        # Query Simbad for the object
        result = custom_simbad.query_object(obj)

        # Extract Gaia DR3 or DR2 identifiers
        for name in result['IDS'][0].split('|'):
            if (name.lower().startswith('gaia dr3')):
                gaia_dr3_source = name[:8]
                gaia_dr3_name = name[5:]
            elif (name.lower().startswith('gaia dr2')):
                gaia_dr2_source = name[:8]
                gaia_dr2_name = name[5:]

        # Prioritize DR3 over DR2
        if gaia_dr3_name:
            data['CSRC'] = gaia_dr3_source
            data['CID'] = gaia_dr3_name
        elif gaia_dr2_name:
            data['CSRC'] = gaia_dr2_source
            data['CID'] = gaia_dr2_source

        # Retrieve parallax value
        if not np.ma.is_masked(result['PLX_VALUE'][0]):
            data['CPLX'] = result['PLX_VALUE'][0]
        else:
            data['CPLX'] = 'Null'

        return data

    except Exception as e:
        print(f"Catalog not found for the name of {obj}, err:{e}")

        # Return default values if the object is not found
        cat_list = ['CSRC', 'CID', 'CPLX', 'CCLR']
        for key in cat_list:
            data[key] = 'Null'
        return data


def get_gaia_data(gaia_name: str) -> float:
    """
    Retrieves Gaia photometric data and computes the color index (BP - RP).

    Args:
        gaia_name (str): The Gaia source identifier in the format
            "DR3 <source_id>".

    Returns:
        color_br (float): The computed color index (BP - RP) for the
            specified Gaia source.
    """

    # Extract the numerical part of the Gaia source ID
    name = gaia_name[4:]

    # Construct the ADQL query to fetch Gaia DR3 photometric data
    query = f"""
    SELECT phot_bp_mean_mag, phot_rp_mean_mag
    FROM gaiadr3.gaia_source
    WHERE source_id = '{name}'
    """

    # Execute the query using the Gaia TAP service
    job = Gaia.launch_job(query)
    result = job.get_results()

    # Compute and return the color index (BP - RP)
    color_br = result["phot_bp_mean_mag"][0] - result["phot_rp_mean_mag"][0]
    return color_br


def convert_lst(lst: float) -> str:
    """
    Converts the local sidereal time from seconds to hh:mm:ss.ms

    Args:
        lst (foat): the local sidereal time in seconds

    Returns:
        lst_sexa (str): the local sidereal time in the format hh:mm:ss.ms
    """

    if (lst < 0):
        res = convert_lst(-lst)
        return '-' + res

    hours = int(lst//3600)
    minutes = int((lst % 3600)//60)
    seconds = int(lst % 60)
    ms = round(lst % 1 * 1000)

    lst_sexa = f"{hours:02}:{minutes:02}:{seconds:02}.{ms:03}"
    return lst_sexa


def deg_to_sexagesimal(value_deg: float, is_ra: bool = False) -> str:
    """
    Converts a value in degrees to sexagesimal format
    (HH:MM:SS.sss or ±DD:MM:SS.sss).

    Args:
        value_deg (float): The value in degrees.
        is_ra (bool): If True, the value is treated as right ascension (RA).
                      If False, the value is treated as declination (Dec).

    Returns:
        sexagesimal_str (str): The converted value in sexagesimal format.
    """

    # Handle the signs for Dec (and ignore for RA)
    sign = '-' if value_deg < 0 and not is_ra else ''
    value_deg = abs(value_deg)

    # Conversion for RA (hours) or Dec (degrees)
    if is_ra:
        value_h = value_deg / 15
        hours = int(value_h)
        minutes = int((value_h - hours) * 60)
        seconds = ((value_h - hours) * 60 - minutes) * 60
        return f"{hours:02}:{minutes:02}:{seconds:06.3f}"
    else:
        degrees = int(value_deg)
        minutes = int((value_deg - degrees) * 60)
        seconds = ((value_deg - degrees) * 60 - minutes) * 60
        return f"{sign}{degrees:02}:{minutes:02}:{seconds:06.3f}"


def compute_hour_angle(lst: str, ra: str) -> str:
    """
    Computes the hour angle from the local sidereal time and the right
    ascension of the object.

    Args:
        lst (str): local sideral time in the format hh:mm:ss.ms
        ra (str): right ascension of the object in the format hh:mm:ss.ms

    Returns:
        str: the hour angle in the format hh:mm:ss.ms
    """

    h_ra = int(ra[:2])
    m_ra = int(ra[3:5]) + h_ra*60
    s_ra = float(ra[6:12]) + m_ra*60

    h_lst = int(lst[:2])
    m_lst = int(lst[3:5]) + h_lst*60
    s_lst = float(lst[6:12]) + m_lst*60

    s_ha = s_lst - s_ra
    return convert_lst(s_ha)


def get_instrument_version(date_obs_str: str) -> str:
    """
    Determines the version of the instrument based on the observation date.

    Args:
        date_obs_str (str): The observation date in ISO 8601 format
            ("YYYY-MM-DDTHH:MM:SS.sss").

    Returns:
        int: The version of the instrument corresponding to the observation
            date.

    Raises:
        ValueError: If the observation date does not fall within any defined
            version range.
    """
    # Convert the observation date string into a datetime object
    date_obs = datetime.fromisoformat(date_obs_str)

    # Iterate through the version ranges defined in the configuration
    for version_info in config.INSTRUMENT_VERSIONS:
        # Convert the start date to a datetime object
        start_date = datetime.fromisoformat(version_info["start_date"])

        # Convert the end date to a datetime object, or use datetime.max for
        # open-ended ranges
        end_date = (
            datetime.fromisoformat(version_info["end_date"])
            if version_info["end_date"] is not None
            else datetime.max
        )

        # Check if the observation date falls within the current version's
        # date range
        if start_date <= date_obs <= end_date:
            return version_info["version"]

    # If no version matches, raise an exception
    raise ValueError(
        f"No instrument version corresponds to the date {date_obs_str}"
    )


def get_moon_sun_info(
        target_ra: float, target_dec: float,
        obs_lat: float, obs_lon: float,
        obs_alt: float, obs_time: str,
        jd_utc: float
) -> list:
    """
    Calculates information about the Moon's position and its relationship
    with a given target object based on input coordinates and observation
    parameters. Calculates the elevation of the Sun above the horizon for
    a given location and time.

    Args:
        target_ra (float): Right Ascension of the target object in degrees.
        target_dec (float): Declination of the target object in degrees.
        obs_lat (float): Latitude of the observation location in degrees.
        obs_lon (float): Longitude of the observation location in degrees.
        obs_alt (float): Altitude of the observation location in meters.
        obs_time (str): Observation time in ISO format
            (e.g., 'YYYY-MM-DD HH:MM:SS').
        jd_utc (float): Julian Date (UTC) for the observation.

    Returns:
        list: A list containing the following values:
            - sun_el (float): The elevation of the Sun at the observation site
                (in degrees).
            - moon_ang (float): The angular separation between the Moon and
                the target (in degrees).
            - moon_el (float): The elevation of the Moon at the observation
                site (in degrees).
            - moon_illu (float): The illumination of the Moon in percentage.
            - moon_rv (float): The radial velocity of reflected sunlight off
                moon (in km/s).
    """

    # Observer's location and observation time
    location = EarthLocation(lat=obs_lat, lon=obs_lon, height=obs_alt)
    time = Time(obs_time)

    # Get the Moon's position at the given time and location (GCRS)
    moon_coord = get_body("moon", time, location=location)

    # We need to convert moon_coord in ICRS to match target_coord ref
    moon_coord_icrs = moon_coord.transform_to("icrs")

    # Target's position
    target_coord = SkyCoord(
        ra=target_ra, dec=target_dec, frame='icrs', unit="deg", obstime=time
    )

    # Calculate the angular separation between the target and the Moon
    moon_ang = round(moon_coord_icrs.separation(target_coord).deg, 4)

    # Calculate the Moon's elevation above the horizon (GCRS here but could be
    # ICRS, no impact)
    moon_altaz = moon_coord.transform_to(
        AltAz(obstime=time, location=location)
    )
    moon_el = round(moon_altaz.alt.deg, 4)

    # Get the Sun's position and transform it to the observer's AltAz frame
    sun = get_body("sun", time, location=location)

    sun_altaz = sun.transform_to(AltAz(obstime=time, location=location))
    sun_el = sun_altaz.alt.deg

    # Calculate the Moon's illumination
    elongation = moon_coord.separation(sun)
    moon_phase_angle = np.arctan2(
        sun.distance*np.sin(elongation),
        moon_coord.distance - sun.distance*np.cos(elongation)
    )
    moon_illu = round((1 + np.cos(moon_phase_angle).value) / 2 * 100, 4)

    # Calculate the RV of reflected sunlight off moon
    moon_rv = round(get_moon_velocity_in_target_direction(
        target_ra, target_dec, jd_utc), 4
    )

    return [sun_el, moon_ang, moon_el, moon_illu, moon_rv]


def get_moon_velocity_in_target_direction(
        alpha_deg: float, delta_deg: float, julian_day: float
) -> float:
    """
    Compute the velocity of the Moon projected in the direction of a given
    target in the sky.

    Parameters:
        alpha_deg (float): Right Ascension (RA) of the target in degrees.
        delta_deg (float): Declination (Dec) of the target in degrees.
        julian_day (float): Julian date for the calculation.

    Returns:
        projected_velocity_km_s (float): Radial velocity of the Moon in km/s
            in the target direction.
    """

    # Convert Julian Day to Astropy Time object
    t = Time(julian_day, format='jd')

    # Get the Moon's barycentric position & velocity (in AU and AU/day)
    # using JPL ephemeris
    moon_pos, moon_vel = get_body_barycentric_posvel(
        'moon', t, ephemeris='jpl'
    )

    # Extract velocity components (AU/day)
    x_vel, y_vel, z_vel = moon_vel.xyz.to_value(u.AU/u.day)

    # Convert target coordinates (RA, Dec) to radians
    alpha_rad = np.deg2rad(alpha_deg)
    delta_rad = np.deg2rad(delta_deg)

    # Compute projected radial velocity
    projected_velocity_au_per_day = (
        x_vel * np.cos(alpha_rad) * np.cos(delta_rad) +
        y_vel * np.sin(alpha_rad) * np.cos(delta_rad) +
        z_vel * np.sin(delta_rad)
    )

    # Convert AU/day to km/s
    au_per_day_to_km_s = 149597870.691 / 86400.0
    projected_velocity_km_s = projected_velocity_au_per_day*au_per_day_to_km_s

    return projected_velocity_km_s<|MERGE_RESOLUTION|>--- conflicted
+++ resolved
@@ -7,10 +7,6 @@
 Last Modified: Wed Feb 26 2025
 Version: 1.0.0
 Description:
-<<<<<<< HEAD
-'''
-=======
->>>>>>> 098f20a4
 
 ---------------------
 Libraries
